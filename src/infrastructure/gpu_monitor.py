# =====================================================================================
# Target File: src/infrastructure/gpu_monitor.py
# Source Reference: src/database_handler.py (nvidia-smi parsing logic)
# =====================================================================================
import subprocess
import csv
import time
import threading
from io import StringIO
from typing import List, Dict, Any, Optional
from datetime import datetime

from src.infrastructure.logging_handler import StructuredLogger
from src.config.constants import NVIDIA_SMI_QUERY_COMMAND
from src.domain.errors import GpuResourceError
from src.handlers.remote_handler import RemoteHandler
from src.repositories.gpu_repo import GpuRepository

class GpuMonitor:
    """
    A long-running service that periodically fetches GPU resource data from a remote
    host and updates a local repository.
    
    FROM: Extracts the `nvidia-smi` result parsing logic from 
          `populate_gpu_resources_from_nvidia_smi` in original `database_handler.py`
          and combines it with a threaded monitoring loop.
    REFACTORING NOTES: This class is now a stateful service. It separates data
                       acquisition (via RemoteHandler) and parsing from data
                       persistence (via GpuRepository).
    """
    
    def __init__(self,
                 logger: StructuredLogger,
                 remote_handler: RemoteHandler,
                 gpu_repository: GpuRepository,
                 update_interval: int = 60):
        """
        Initialize the GpuMonitor service.
        
        Args:
            logger: Logger for recording operations.
            remote_handler: Handler for executing commands on the remote host.
            gpu_repository: Repository for persisting GPU data.
            update_interval: Interval in seconds between GPU data fetches.
        """
        self.logger = logger
        self.remote_handler = remote_handler
        self.gpu_repository = gpu_repository
        self.update_interval = update_interval

        self._shutdown_event = threading.Event()
        self._monitor_thread: Optional[threading.Thread] = None

    def start(self) -> None:
        """Starts the GPU monitoring service in a background thread."""
        if self._monitor_thread and self._monitor_thread.is_alive():
            self.logger.warning("GPU monitor is already running.")
            return

        self.logger.info("Starting GPU monitoring service.")
        self._shutdown_event.clear()
        self._monitor_thread = threading.Thread(target=self._monitor_loop, daemon=True)
        self._monitor_thread.start()

    def stop(self) -> None:
        """Stops the GPU monitoring service."""
        if not self._monitor_thread or not self._monitor_thread.is_alive():
            self.logger.warning("GPU monitor is not running.")
            return

        self.logger.info("Stopping GPU monitoring service.")
        self._shutdown_event.set()
        self._monitor_thread.join(timeout=10) # Wait for thread to finish
        
        if self._monitor_thread.is_alive():
            self.logger.error("GPU monitor thread did not shut down cleanly.")

    def _monitor_loop(self) -> None:
        """The main monitoring loop that runs in a separate thread."""
        self.logger.info("GPU monitor loop started.", {"update_interval": self.update_interval})
        while not self._shutdown_event.is_set():
            try:
                self._fetch_and_update_gpus()
            except Exception as e:
                self.logger.error("An error occurred in the GPU monitor loop.", {"error": str(e)})

            # Wait for the next interval, checking for shutdown signal periodically
            self._shutdown_event.wait(self.update_interval)
        
        self.logger.info("GPU monitor loop has shut down.")

    def _fetch_and_update_gpus(self) -> None:
        """Fetches GPU data from the remote host, parses it, and updates the repository."""
        self.logger.debug("Attempting to fetch remote GPU data.")
        
        try:
            # Execute nvidia-smi command remotely
            result = self.remote_handler.execute_remote_command(
                case_id="gpu_monitoring", # A generic ID for this operation
                command=NVIDIA_SMI_QUERY_COMMAND
            )

            if not result.success:
                self.logger.error("Remote nvidia-smi command failed", {
                    "return_code": result.return_code,
                    "error": result.error
                })
                return

            # Parse the CSV output
            gpu_data = self._parse_nvidia_smi_output(result.output)
            
            if not gpu_data:
                self.logger.warning("Nvidia-smi command succeeded but parsing yielded no GPU data.")
                return

            self.logger.info("Successfully fetched and parsed remote GPU data.", {
                "gpu_count": len(gpu_data)
            })
<<<<<<< HEAD
            
            return gpu_data
            
        except subprocess.TimeoutExpired:
            self.logger.error("nvidia-smi command timed out", {
                "timeout": self.timeout
            })
            raise GpuResourceError(f"nvidia-smi command timed out after {self.timeout} seconds")
            
        except subprocess.CalledProcessError as e:
            self.logger.error("nvidia-smi command failed", {
                "return_code": e.returncode,
                "stderr": e.stderr if e.stderr else None
            })
            raise GpuResourceError(f"nvidia-smi command failed: {e}")
            
=======

            # Persist the new data to the repository
            self.gpu_repository.update_resources(gpu_data)

>>>>>>> eede4e49
        except Exception as e:
            self.logger.error("An unexpected error occurred while fetching GPU data.", {
                "error": str(e)
            })
    
    def _parse_nvidia_smi_output(self, raw_output: str) -> List[Dict[str, Any]]:
        """
        Parse the CSV output from nvidia-smi into structured data.
        
        FROM: The CSV parsing logic from original `populate_gpu_resources_from_nvidia_smi`.
        REFACTORING NOTES: Extracted and cleaned up the parsing logic with better error handling.
        
        Args:
            raw_output: Raw CSV output from nvidia-smi
            
        Returns:
            List of dictionaries with parsed GPU data
        """
        gpu_data = []
        
        try:
            # Parse CSV data
            csv_reader = csv.reader(StringIO(raw_output))
            
            for row_index, row in enumerate(csv_reader):
                if len(row) != 7:  # Expected: uuid, name, mem_total, mem_used, mem_free, temp, util
                    self.logger.warning("Unexpected nvidia-smi output format", {
                        "row_index": row_index,
                        "row_length": len(row),
                        "expected_length": 7,
                        "row_data": row
                    })
                    continue
                
                try:
                    # Parse and validate data
                    gpu_info = {
                        'uuid': row[0].strip(),
                        'name': row[1].strip(),
                        'memory_total': self._parse_memory_value(row[2]),
                        'memory_used': self._parse_memory_value(row[3]),
                        'memory_free': self._parse_memory_value(row[4]),
                        'temperature': self._parse_temperature_value(row[5]),
                        'utilization': self._parse_utilization_value(row[6]),
                        'last_updated': datetime.now()
                    }
                    
                    # Validate parsed data
                    self._validate_gpu_data(gpu_info)
                    
                    gpu_data.append(gpu_info)
                    
                except ValueError as e:
                    self.logger.warning("Failed to parse GPU row", {
                        "row_index": row_index,
                        "row_data": row,
                        "error": str(e)
                    })
                    continue
        
        except csv.Error as e:
            self.logger.error("Failed to parse CSV output", {
                "error": str(e),
                "raw_output": raw_output
            })
            raise GpuResourceError(f"Failed to parse nvidia-smi CSV output: {e}")
        
        return gpu_data
    
    def _parse_memory_value(self, value: str) -> int:
        """Parse memory value, handling 'N/A' and converting to MB."""
        value = value.strip()
        if value.lower() in ['n/a', '', 'null']:
            return 0
        try:
            return int(float(value))
        except ValueError:
            raise ValueError(f"Invalid memory value: {value}")
    
    def _parse_temperature_value(self, value: str) -> int:
        """Parse temperature value, handling 'N/A' cases."""
        value = value.strip()
        if value.lower() in ['n/a', '', 'null']:
            return 0
        try:
            return int(float(value))
        except ValueError:
            raise ValueError(f"Invalid temperature value: {value}")
    
    def _parse_utilization_value(self, value: str) -> int:
        """Parse utilization percentage, handling 'N/A' cases."""
        value = value.strip()
        if value.lower() in ['n/a', '', 'null']:
            return 0
        try:
            return int(float(value))
        except ValueError:
            raise ValueError(f"Invalid utilization value: {value}")
    
    def _validate_gpu_data(self, gpu_info: Dict[str, Any]) -> None:
        """
        Validate parsed GPU data for consistency.
        
        Args:
            gpu_info: Parsed GPU information dictionary
        """
        # Check UUID format
        if not gpu_info['uuid'] or len(gpu_info['uuid']) < 10:
            raise ValueError(f"Invalid GPU UUID: {gpu_info['uuid']}")
        
        # Check memory consistency
        if gpu_info['memory_total'] > 0:
            if gpu_info['memory_used'] + gpu_info['memory_free'] > gpu_info['memory_total'] * 1.1:
                # Allow 10% tolerance for rounding
                self.logger.warning("Memory values inconsistent", {
                    "uuid": gpu_info['uuid'],
                    "total": gpu_info['memory_total'],
                    "used": gpu_info['memory_used'],
                    "free": gpu_info['memory_free']
                })
        
        # Check temperature range
        if gpu_info['temperature'] > 200:  # Unrealistic temperature
            raise ValueError(f"Invalid temperature: {gpu_info['temperature']}°C")
        
        # Check utilization range
        if not (0 <= gpu_info['utilization'] <= 100):
            raise ValueError(f"Invalid utilization: {gpu_info['utilization']}%")

    def check_nvidia_smi_available(self) -> bool:
        """
        Check if nvidia-smi command is available and working.
        
        Returns:
            True if nvidia-smi is available and working
        """
        try:
            result = subprocess.run(
                ['nvidia-smi', '--version'],
                capture_output=True,
                timeout=10,
                check=True
            )
            
            self.logger.debug("nvidia-smi is available", {
                "version_output": result.stdout.strip()
            })
            
            return True
            
        except (subprocess.CalledProcessError, FileNotFoundError, subprocess.TimeoutExpired) as e:
            self.logger.warning("nvidia-smi not available", {
                "error": str(e)
            })
            return False<|MERGE_RESOLUTION|>--- conflicted
+++ resolved
@@ -1,7 +1,3 @@
-# =====================================================================================
-# Target File: src/infrastructure/gpu_monitor.py
-# Source Reference: src/database_handler.py (nvidia-smi parsing logic)
-# =====================================================================================
 import subprocess
 import csv
 import time
@@ -117,29 +113,10 @@
             self.logger.info("Successfully fetched and parsed remote GPU data.", {
                 "gpu_count": len(gpu_data)
             })
-<<<<<<< HEAD
-            
-            return gpu_data
-            
-        except subprocess.TimeoutExpired:
-            self.logger.error("nvidia-smi command timed out", {
-                "timeout": self.timeout
-            })
-            raise GpuResourceError(f"nvidia-smi command timed out after {self.timeout} seconds")
-            
-        except subprocess.CalledProcessError as e:
-            self.logger.error("nvidia-smi command failed", {
-                "return_code": e.returncode,
-                "stderr": e.stderr if e.stderr else None
-            })
-            raise GpuResourceError(f"nvidia-smi command failed: {e}")
-            
-=======
 
             # Persist the new data to the repository
             self.gpu_repository.update_resources(gpu_data)
 
->>>>>>> eede4e49
         except Exception as e:
             self.logger.error("An unexpected error occurred while fetching GPU data.", {
                 "error": str(e)
